import Alchemy
import Foundation
import NIO

struct APIServer: Application {
    @Inject var postgres: PostgresDatabase
    @Inject(.one) var mySQL1: MySQLDatabase
    @Inject(.two) var mySQL2: MySQLDatabase
    @Inject var router: HTTPRouter
    @Inject var globalMiddlewares: GlobalMiddlewares
    
    func setup() {
        DB.default = self.postgres
        
        self.globalMiddlewares
            // Applied to all incoming requests.
            .add(LoggingMiddleware(text: "Received request:"))
        
        self.router
            // Applied to all subsequent routes
            .middleware(LoggingMiddleware(text: "Handling request:"))
            // `GET /json`
            .on(.GET, at: "/json", do: { _ in SampleJSON() })
            // Group all requests to /users
            .group(path: "/users") {
                $0.on(.POST, do: { req in "hi from create user" })
                    // `POST /users/reset`
                    .on(.POST, at: "/reset", do: { req in "hi from user reset" })
                    // Applies to the rest of the requests in this chain, giving them a `User` parameter.
                    .middleware(BasicAuthMiddleware<User>())
                    // `POST /users/login`
                    .on(.POST, at: "/login") { req, authedUser in "hi from user login" }
        }
            // Applies to requests in this group, validating a token auth and giving them a `User` parameter.
            .group(middleware: TokenAuthMiddleware<User>()) {
                // Applies to the rest of the requests in this chain.
                $0.path("/todo")
                    // `POST /todo`
                    .on(.POST) { req, user in "hi from todo create" }
                    // `PUT /todo`
                    .on(.POST) { req, user in "hi from todo update" }
                    // `DELETE /todo`
                    .on(.DELETE) { req, user in "hi from todo delete" }

                // Abstraction for handling requests related to friends.
                let friends = FriendsController()

                // Applies to the rest of the requests in this chain.
                $0.path("/friends")
                    // `POST /friends`
                    .on(.POST, do: friends.message)
                    // `DELETE /friends`
                    .on(.DELETE, do: friends.remove)
                    // `POST /friends/message`
                    .on(.POST, at: "/message", do: friends.message)
<<<<<<< HEAD
        }
        .on(.GET, at: "/db", do: DatabaseTestController().test)
=======
            }
            .group(path: "/db") {
                $0.on(.GET, at: "/select", do: DatabaseTestController().select)
                $0.on(.GET, at: "/insert", do: DatabaseTestController().insert)
                $0.on(.GET, at: "/update", do: DatabaseTestController().update)
                $0.on(.GET, at: "/delete", do: DatabaseTestController().delete)
                $0.on(.GET, at: "/join", do: DatabaseTestController().join)
            }
    }
}

struct MiscError: Error {
    private let message: String
    
    init(_ message: String) {
        self.message = message
>>>>>>> 1105749f
    }
}

struct DatabaseTestController {
    @Inject var db: PostgresDatabase
    
<<<<<<< HEAD
    func test(req: HTTPRequest) throws -> Void {
        //        db.test(on: req.eventLoop)
        let query = db.query()
            .from(table: "users")
            .select(["first_name", "last_name"])
            .where("first_name" ~= "Chris%")
            .where {
                $0.where("last_name" == "Anderson")
                    .orWhere("last_name" == "Wright")
            }
            .where {
                $0.where("age" < 30)
                    .orWhere("age" > 50)
            }
            .orderBy(column: "first_name")
            .orderBy(column: "age", direction: .asc)
            .forPage(page: 1, perPage: 25)
            .toSQL()
            print(query)

        let query2 = try? db.query()
            .from(table: "users")
            .insert(values: [
                ["first_name": "Paul"],
                ["first_name": "Jane"],
                ["first_name": "Clementine"]
            ])
        print(query2 ?? "failed")

        let query3 = try? db.query()
            .from(table: "flights")
            .where("id" == 10)
            .update(values: [ "departed": true ])
        print(query3 ?? "failed")

=======
    func select(req: HTTPRequest) -> EventLoopFuture<[Trip]> {
        self.db.rawQuery("SELECT * FROM trips", on: req.eventLoop)
            .flatMapThrowing { try $0.map { try $0.decode(Trip.self) } }
    }
    
    func insert(req: HTTPRequest) throws -> EventLoopFuture<String> {
        let user = User(id: UUID())
        let place = Place(id: UUID())
        let flight = Flight(id: UUID())
        
        let trip = Trip(
            id: UUID(),
            flight: .init(to: flight),
            user: .init(user), // Property wrappers don't play nice with auto-generated initializers.
            origin: .init(place),
            destination: .init(place),
            priceStatus: .lowest,
            dotwStart: .friday,
            dotwEnd: .sunday,
            additionalWeeks: 0,
            outboundDepartureRange: nil,
            outboundDepartureTime: nil
        )
        
        let fields = try trip.fields()
        let columns = fields.map { $0.column }
        
        let statement = """
        insert into \(Trip.tableName) (\(columns.joined(separator: ", ")))
        values (\(fields.enumerated().map { index, _ in
            return "$\(index + 1)"
        }.joined(separator: ", ")))
        """
        
        print("statement: \(statement)")
        return self.db.query(statement, values: fields.map { $0.value }, on: req.eventLoop)
            .map { _ in "done" }
    }
    
    func update(req: HTTPRequest) -> EventLoopFuture<Trip> {
        fatalError("TODO")
        return self.db.rawQuery("SELECT * FROM trips", on: req.eventLoop)
            .flatMapThrowing { rows in
                guard let firstRow = rows.first else {
                    throw MiscError("No rows found.")
                }
                
                return try firstRow.decode(Trip.self)
        }
    }
    
    func delete(req: HTTPRequest) -> EventLoopFuture<Trip> {
        fatalError("TODO")
        return self.db.rawQuery("SELECT * FROM trips", on: req.eventLoop)
            .flatMapThrowing { rows in
                guard let firstRow = rows.first else {
                    throw MiscError("No rows found.")
                }
                
                return try firstRow.decode(Trip.self)
        }
    }
    
    func join(req: HTTPRequest) -> EventLoopFuture<Trip> {
        fatalError("TODO")
        return self.db.rawQuery("SELECT * FROM trips", on: req.eventLoop)
            .flatMapThrowing { rows in
                guard let firstRow = rows.first else {
                    throw MiscError("No rows found.")
                }
                
                return try firstRow.decode(Trip.self)
        }
>>>>>>> 1105749f
    }
}

struct SampleJSON: Codable {
    let one = "value1"
    let two = "value2"
    let three = "value3"
    let four = 4
    let date = Date()
}

struct LoggingMiddleware: Middleware {
    let text: String
    
    func intercept(_ request: HTTPRequest) throws -> Void {
//        print("""
//            \(self.text)
//            METHOD: \(request.method)
//            PATH: \(request.path)
//            HEADERS: \(request.headers)
//            QUERY: \(request.queryItems)
//            BODY_STRING: \(request.body?.decodeString() ?? "N/A")
//            BODY_DICT: \(try request.body?.decodeJSONDictionary() ?? [:])
//            """)
    }
}<|MERGE_RESOLUTION|>--- conflicted
+++ resolved
@@ -53,10 +53,6 @@
                     .on(.DELETE, do: friends.remove)
                     // `POST /friends/message`
                     .on(.POST, at: "/message", do: friends.message)
-<<<<<<< HEAD
-        }
-        .on(.GET, at: "/db", do: DatabaseTestController().test)
-=======
             }
             .group(path: "/db") {
                 $0.on(.GET, at: "/select", do: DatabaseTestController().select)
@@ -73,50 +69,12 @@
     
     init(_ message: String) {
         self.message = message
->>>>>>> 1105749f
     }
 }
 
 struct DatabaseTestController {
     @Inject var db: PostgresDatabase
     
-<<<<<<< HEAD
-    func test(req: HTTPRequest) throws -> Void {
-        //        db.test(on: req.eventLoop)
-        let query = db.query()
-            .from(table: "users")
-            .select(["first_name", "last_name"])
-            .where("first_name" ~= "Chris%")
-            .where {
-                $0.where("last_name" == "Anderson")
-                    .orWhere("last_name" == "Wright")
-            }
-            .where {
-                $0.where("age" < 30)
-                    .orWhere("age" > 50)
-            }
-            .orderBy(column: "first_name")
-            .orderBy(column: "age", direction: .asc)
-            .forPage(page: 1, perPage: 25)
-            .toSQL()
-            print(query)
-
-        let query2 = try? db.query()
-            .from(table: "users")
-            .insert(values: [
-                ["first_name": "Paul"],
-                ["first_name": "Jane"],
-                ["first_name": "Clementine"]
-            ])
-        print(query2 ?? "failed")
-
-        let query3 = try? db.query()
-            .from(table: "flights")
-            .where("id" == 10)
-            .update(values: [ "departed": true ])
-        print(query3 ?? "failed")
-
-=======
     func select(req: HTTPRequest) -> EventLoopFuture<[Trip]> {
         self.db.rawQuery("SELECT * FROM trips", on: req.eventLoop)
             .flatMapThrowing { try $0.map { try $0.decode(Trip.self) } }
@@ -190,7 +148,6 @@
                 
                 return try firstRow.decode(Trip.self)
         }
->>>>>>> 1105749f
     }
 }
 
