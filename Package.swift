--- conflicted
+++ resolved
@@ -20,13 +20,8 @@
         .package(url: "https://github.com/vapor/sqlite-kit", from: "4.0.0"),
         .package(url: "https://github.com/vapor/multipart-kit", from: "4.5.1"),
         .package(url: "https://github.com/swift-server/async-http-client.git", from: "1.0.0"),
-<<<<<<< HEAD
         .package(url: "https://github.com/alchemy-swift/papyrus", .branch("main")),
-        .package(url: "https://github.com/alchemy-swift/fusion", from: "0.3.0"),
-=======
-        .package(url: "https://github.com/alchemy-swift/papyrus", .upToNextMinor(from: "0.1.0")),
-        .package(url: "https://github.com/alchemy-swift/fusion", .upToNextMinor(from: "0.1.0")),
->>>>>>> 0ee997d9
+        .package(url: "https://github.com/alchemy-swift/fusion", .upToNextMinor(from: "0.3.0")),
         .package(url: "https://github.com/alchemy-swift/cron.git", from: "2.3.2"),
         .package(url: "https://github.com/alchemy-swift/pluralize", from: "1.0.1"),
         .package(url: "https://github.com/johnsundell/Plot.git", from: "0.8.0"),
